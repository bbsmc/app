<script setup>
import { RouterLink } from 'vue-router'
import { Card } from 'omorphia'
import { PlayIcon } from '@/assets/icons'
const props = defineProps({
  display: {
    type: String,
    default: '',
  },
  instance: {
    type: Object,
    default() {
      return {}
    },
  },
})
</script>

<template>
  <div>
<<<<<<< HEAD
    <RouterLink v-if="display === 'list'" class="instance-list-item" :to="`${props.instance.id}`">{{
      props.instance.name
    }}</RouterLink>
    <Card v-else-if="display === 'card'" class="instance-card-item">
=======
    <RouterLink v-if="display === 'list'" class="instance-list-item" :to="`/instance/${props.instance.id}`">{{
        props.instance.name
      }}</RouterLink>
    <Card class="instance-card-item" v-else-if="display === 'card'" @click="this.$router.push(`/instance/${props.instance.id}`)">
>>>>>>> bfe8b40f
      <img :src="props.instance.img" alt="Trending mod card" />
      <div class="project-info">
        <p class="title">{{ props.instance.name }}</p>
        <p class="description">{{ props.instance.version }}</p>
      </div>
      <div class="cta"><PlayIcon /></div>
    </Card>
  </div>
</template>

<style lang="scss" scoped>
.instance-list-item {
  display: inline-block;
  margin: 0.25rem auto;
  cursor: pointer;
  transition: all ease-out 0.1s;
  font-size: 0.8rem;
  color: var(--color-primary);
  &:hover {
    text-decoration: none;
    filter: brightness(150%);
  }
}
.instance-card-item {
  display: flex;
  flex-direction: column;
  align-items: center;
  justify-content: center;
  cursor: pointer;
  padding: 0.75rem;
  transition: 0.1s ease-in-out all;
  &:hover {
    filter: brightness(0.85);
    .cta {
      opacity: 1;
      bottom: 4.5rem;
    }
  }
  .cta {
    position: absolute;
    display: flex;
    align-items: center;
    justify-content: center;
    background: var(--color-brand);
    border-radius: var(--radius-lg);
    width: 3rem;
    height: 3rem;
    right: 1rem;
    bottom: 3.5rem;
    opacity: 0;
    transition: 0.3s ease-in-out bottom, 0.1s ease-in-out opacity;
    cursor: pointer;
    svg {
      color: #fff;
      width: 1.5rem;
      height: 1.5rem;
    }
    &:hover {
      filter: brightness(0.75);
      box-shadow: var(--shadow-floating);
    }
  }
  img {
    width: 100%;
    border-radius: var(--radius-sm);
    filter: none !important;
  }
  .project-info {
    margin-top: 1rem;
    width: 100%;
    .title {
      color: var(--color-contrast);
      max-width: 6rem;
      overflow: hidden;
      white-space: nowrap;
      text-overflow: ellipsis;
      margin: 0;
      font-weight: 600;
      font-size: 1rem;
      line-height: 110%;
      display: inline-block;
    }
    .description {
      display: -webkit-box;
      -webkit-line-clamp: 2;
      -webkit-box-orient: vertical;
      overflow: hidden;
      font-weight: 500;
      font-size: 0.775rem;
      line-height: 125%;
      margin: 0.25rem 0 0;
    }
  }
}
.dark-mode {
  .cta > svg {
    color: #000;
  }
}
</style><|MERGE_RESOLUTION|>--- conflicted
+++ resolved
@@ -18,17 +18,10 @@
 
 <template>
   <div>
-<<<<<<< HEAD
-    <RouterLink v-if="display === 'list'" class="instance-list-item" :to="`${props.instance.id}`">{{
-      props.instance.name
-    }}</RouterLink>
-    <Card v-else-if="display === 'card'" class="instance-card-item">
-=======
     <RouterLink v-if="display === 'list'" class="instance-list-item" :to="`/instance/${props.instance.id}`">{{
         props.instance.name
       }}</RouterLink>
     <Card class="instance-card-item" v-else-if="display === 'card'" @click="this.$router.push(`/instance/${props.instance.id}`)">
->>>>>>> bfe8b40f
       <img :src="props.instance.img" alt="Trending mod card" />
       <div class="project-info">
         <p class="title">{{ props.instance.name }}</p>
